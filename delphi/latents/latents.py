from dataclasses import dataclass, field
from typing import Literal, NamedTuple, Optional

import blobfile as bf
import orjson
<<<<<<< HEAD
import torch
from jaxtyping import Float
=======
from jaxtyping import Float, Int
>>>>>>> 56a5c53e
from torch import Tensor
from transformers import PreTrainedTokenizer, PreTrainedTokenizerFast


@dataclass
class Latent:
    """
    A latent extracted from a model's activations.
    """

    module_name: str
    """The module name associated with the latent."""

    latent_index: int
    """The index of the latent within the module."""

    def __repr__(self) -> str:
        """
        Return a string representation of the latent.

        Returns:
            str: A string representation of the latent.
        """
        return f"{self.module_name}_latent{self.latent_index}"


class ActivationData(NamedTuple):
    """
    Represents the activation data for a latent.
    """

    locations: Int[Tensor, "n_examples 3"]
    """Tensor of latent locations."""

    activations: Float[Tensor, "n_examples"]
    """Tensor of latent activations."""


class LatentData(NamedTuple):
    """
    Represents the output of a TensorBuffer.
    """

    latent: Latent
    """The latent associated with this output."""

    module: str
    """The module associated with this output."""

    activation_data: ActivationData
    """The activation data for this latent."""


@dataclass
class Neighbour:
    distance: float
    latent_index: int


@dataclass
class Example:
    """
    A single example of latent data.
    """

    tokens: Int[Tensor, "ctx_len"]
    """Tokenized input sequence."""

    activations: Float[Tensor, "ctx_len"]
    """Activation values for the input sequence."""

    @property
    def max_activation(self) -> float:
        """
        Get the maximum activation value.

        Returns:
            float: The maximum activation value.
        """
        return float(self.activations.max())


@dataclass
class ActivatingExample(Example):
    """
    An example of a latent that activates a model.
    """

    normalized_activations: Optional[Float[Tensor, "ctx_len"]] = None
    """Activations quantized to integers in [0, 10]."""

    str_tokens: Optional[list[str]] = None
    """Tokenized input sequence as strings."""

    quantile: int = 0
    """The quantile of the activating example."""


@dataclass
class NonActivatingExample(Example):
    """
    An example of a latent that does not activate a model.
    """

    str_tokens: list[str]
    """Tokenized input sequence as strings."""

    distance: float = 0.0
    """
    The distance from the neighbouring latent.
    Defaults to -1.0 if not using neighbours.
    """


@dataclass
class LatentRecord:
    """
    A record of latent data.
    """

    latent: Latent
    """The latent associated with the record."""

    examples: list[ActivatingExample] = field(default_factory=list)
    """Example sequences where the latent activates, assumed to be sorted in
    descending order by max activation."""

    not_active: list[NonActivatingExample] = field(default_factory=list)
    """Non-activating examples."""

    train: list[ActivatingExample] = field(default_factory=list)
    """Training examples."""

    test: list[ActivatingExample] = field(default_factory=list)
    """Test examples."""

    neighbours: list[Neighbour] = field(default_factory=list)
    """Neighbours of the latent."""

    explanation: str = ""
    """Explanation of the latent."""

    extra_examples: Optional[list[Example]] = None
    """Extra examples to include in the record."""

    per_token_frequency: float = 0.0
    """Frequency of the latent. Number of activations per total number of tokens."""

    per_context_frequency: float = 0.0
    """Frequency of the latent. Number of activations in a context per total
    number of contexts."""

    @property
    def max_activation(self) -> float:
        """
        Get the maximum activation value for the latent.

        Returns:
            float: The maximum activation value.
        """
        return self.examples[0].max_activation

    def save(self, directory: str, save_examples: bool = False):
        """
        Save the latent record to a file.

        Args:
            directory: The directory to save the file in.
            save_examples: Whether to save the examples. Defaults to False.
        """
        path = f"{directory}/{self.latent}.json"
        serializable = self.__dict__

        if not save_examples:
            serializable.pop("examples")
            serializable.pop("train")
            serializable.pop("test")

        serializable.pop("latent")
        with bf.BlobFile(path, "wb") as f:
            f.write(orjson.dumps(serializable))

    def set_neighbours(
        self,
        neighbours: list[tuple[float, int]],
    ):
        """
        Set the neighbours for the latent record.
        """
        self.neighbours = [
            Neighbour(distance=neighbour[0], latent_index=neighbour[1])
            for neighbour in neighbours
        ]

    def display(
        self,
        tokenizer: PreTrainedTokenizer | PreTrainedTokenizerFast,
        threshold: float = 0.0,
        n: int = 10,
        do_display: bool = True,
        example_source: Literal["examples", "train", "test"] = "examples",
    ):
        """
        Display the latent record in a formatted string.

        Args:
            tokenizer: The tokenizer to use for decoding.
            threshold: The threshold for highlighting activations.
                Defaults to 0.0.
            n: The number of examples to display. Defaults to 10.

        Returns:
            str: The formatted string.
        """

        def _to_string(toks, activations: Float[Tensor, "ctx_len"]) -> str:
            """
            Convert tokens and activations to a string.

            Args:
                tokens: The tokenized input sequence.
                activations: The activation values.

            Returns:
                str: The formatted string.
            """
            text_spacing = "0.00em"
            toks = convert_token_array_to_list(toks)
            activations = convert_token_array_to_list(activations)
            inverse_vocab = {v: k for k, v in tokenizer.vocab.items()}
            toks = [
                [
                    inverse_vocab[int(t)]
                    .replace("Ġ", " ")
                    .replace("▁", " ")
                    .replace("\n", "\\n")
                    for t in tok
                ]
                for tok in toks
            ]
            highlighted_text = []
            highlighted_text.append(
                """
        <body style="background-color: black; color: white;">
        """
            )
            max_value = max([max(activ) for activ in activations])
            min_value = min([min(activ) for activ in activations])
            # Add color bar
            highlighted_text.append(
                "Token Activations: " + make_colorbar(min_value, max_value)
            )

            highlighted_text.append('<div style="margin-top: 0.5em;"></div>')
            for seq_ind, (act, tok) in enumerate(zip(activations, toks)):
                for act_ind, (a, t) in enumerate(zip(act, tok)):
                    text_color, background_color = value_to_color(
                        a, max_value, min_value
                    )
                    highlighted_text.append(
                        f'<span style="background-color:{background_color};'
                        f'margin-right: {text_spacing}; color:rgb({text_color})"'
                        f">{escape(t)}</span>"
                    )  # noqa: E501
                highlighted_text.append('<div style="margin-top: 0.2em;"></div>')
            highlighted_text = "".join(highlighted_text)
            return highlighted_text

        match example_source:
            case "examples":
                examples = self.examples
            case "train":
                examples = self.train
            case "test":
                examples = [x[0] for x in self.test]
            case _:
                raise ValueError(f"Unknown example source: {example_source}")
        examples = examples[:n]
        strings = _to_string(
            [example.tokens for example in examples],
            [example.activations for example in examples],
        )

        if do_display:
            from IPython.display import HTML, display

            display(HTML(strings))
        else:
            return strings


def make_colorbar(
    min_value,
    max_value,
    white=255,
    red_blue_ness=250,
    positive_threshold=0.01,
    negative_threshold=0.01,
):
    # Add color bar
    colorbar = ""
    num_colors = 4
    if min_value < -negative_threshold:
        for i in range(num_colors, 0, -1):
            ratio = i / (num_colors)
            value = round((min_value * ratio), 1)
            text_color = "255,255,255" if ratio > 0.5 else "0,0,0"
            colorbar += f'<span style="background-color:rgba(255, {int(red_blue_ness-(red_blue_ness*ratio))},{int(red_blue_ness-(red_blue_ness*ratio))},1); color:rgb({text_color})">&nbsp{value}&nbsp</span>'  # noqa: E501
    # Do zero
    colorbar += f'<span style="background-color:rgba({white},{white},{white},1);color:rgb(0,0,0)">&nbsp0.0&nbsp</span>'  # noqa: E501
    # Do positive
    if max_value > positive_threshold:
        for i in range(1, num_colors + 1):
            ratio = i / (num_colors)
            value = round((max_value * ratio), 1)
            text_color = "255,255,255" if ratio > 0.5 else "0,0,0"
            colorbar += f'<span style="background-color:rgba({int(red_blue_ness-(red_blue_ness*ratio))},{int(red_blue_ness-(red_blue_ness*ratio))},255,1);color:rgb({text_color})">&nbsp{value}&nbsp</span>'  # noqa: E501
    return colorbar


def value_to_color(
    activation,
    max_value,
    min_value,
    white=255,
    red_blue_ness=250,
    positive_threshold=0.01,
    negative_threshold=0.01,
):
    if activation > positive_threshold:
        ratio = activation / max_value
        text_color = "0,0,0" if ratio <= 0.5 else "255,255,255"
        background_color = f"rgba({int(red_blue_ness-(red_blue_ness*ratio))},{int(red_blue_ness-(red_blue_ness*ratio))},255,1)"  # noqa: E501
    elif activation < -negative_threshold:
        ratio = activation / min_value
        text_color = "0,0,0" if ratio <= 0.5 else "255,255,255"
        background_color = f"rgba(255, {int(red_blue_ness-(red_blue_ness*ratio))},{int(red_blue_ness-(red_blue_ness*ratio))},1)"  # noqa: E501
    else:
        text_color = "0,0,0"
        background_color = f"rgba({white},{white},{white},1)"
    return text_color, background_color


def convert_token_array_to_list(array):
    if isinstance(array, torch.Tensor):
        if array.dim() == 1:
            array = [array.tolist()]
        elif array.dim() == 2:
            array = array.tolist()
        else:
            raise NotImplementedError("tokens must be 1 or 2 dimensional")
    elif isinstance(array, list):
        # ensure it's a list of lists
        if isinstance(array[0], int):
            array = [array]
        if isinstance(array[0], torch.Tensor):
            array = [t.tolist() for t in array]
    return array


def escape(t):
    t = (
        t.replace(" ", "&nbsp;")
        .replace("<bos>", "BOS")
        .replace("<", "&lt;")
        .replace(">", "&gt;")
    )
    return t<|MERGE_RESOLUTION|>--- conflicted
+++ resolved
@@ -3,12 +3,9 @@
 
 import blobfile as bf
 import orjson
-<<<<<<< HEAD
 import torch
 from jaxtyping import Float
-=======
 from jaxtyping import Float, Int
->>>>>>> 56a5c53e
 from torch import Tensor
 from transformers import PreTrainedTokenizer, PreTrainedTokenizerFast
 

import copy
import functools
from dataclasses import dataclass
from typing import Any, Dict, List, Tuple

import torch
import torch.nn.functional as F
from transformers import AutoTokenizer

from ...latents import LatentRecord
from ..scorer import Scorer, ScorerResult


@dataclass
class SurprisalInterventionResult:
    """
    Detailed results from the SurprisalInterventionScorer.

    Attributes:
        score: The final computed score.
        avg_kl: The average KL divergence between clean & intervened
                next-token distributions.
        explanation: The explanation string that was scored.
    """

    score: float
    avg_kl: float
    explanation: str
    tuned_strength: float


class SurprisalInterventionScorer(Scorer):
    """
    Implements the Surprisal / Log-Probability Intervention Scorer.

    This scorer evaluates an explanation for a model's latent feature by measuring
    how much an intervention in the feature's direction increases the model's belief
    (log-probability) in the explanation. The change in log-probability is normalized
    by the intervention's strength, measured by the KL divergence between the clean
    and intervened next-token distributions.

    Reference: Paulo et al., "Automatically Interpreting Millions of Features in LLMs"
    (https://arxiv.org/pdf/2410.13928), Section 3.3.5[cite: 206, 207].

    Pipeline:
      1. For a small set of activating prompts:
         a. Generate a continuation and get the next-token distribution ("clean").
         b. Add directional vector for the feature to the activations ("intervened").
      2. Compute the log-probability of the explanation conditioned on both the clean
         and intervened generated texts: log P(explanation | text).
      3. Compute KL divergence between the clean & intervened next-token distributions.
      4. The final score is the mean change in explanation log-prob, divided by the
         mean KL divergence:
         score = mean(log_prob_intervened - log_prob_clean) / (mean_KL + ε).
    """

    name = "surprisal_intervention"

    def __init__(self, subject_model: Any, explainer_model: Any = None, **kwargs):
        """
        Args:
            subject_model: The language model to generate from and score with.
            explainer_model: A model (e.g., an SAE) used to get feature directions.
            **kwargs: Configuration options.
                strength (float): The magnitude of the intervention. Default: 5.0.
                num_prompts (int): Number of activating examples to test. Default: 3.
                max_new_tokens (int): Max tokens to generate for continuations.
                hookpoint (str): The module name (e.g., 'transformer.h.10.mlp')
                                 for the intervention.
        """
        self.subject_model = subject_model
        self.explainer_model = explainer_model
        self.strength = float(kwargs.get("strength", 5.0))
        self.num_prompts = int(kwargs.get("num_prompts", 3))
        self.max_new_tokens = int(kwargs.get("max_new_tokens", 8))
        self.hookpoints = kwargs.get("hookpoints")

        self.target_kl = float(kwargs.get("target_kl", 1.0))
        self.kl_tolerance = float(kwargs.get("kl_tolerance", 0.1))
        self.max_search_steps = int(kwargs.get("max_search_steps", 15))

        if len(self.hookpoints):
            self.hookpoint_str = self.hookpoints[0]

        if hasattr(subject_model, "tokenizer"):
            self.tokenizer = subject_model.tokenizer
        else:
            self.tokenizer = AutoTokenizer.from_pretrained("gpt2")

        if self.tokenizer.pad_token is None:
            self.tokenizer.pad_token = self.tokenizer.eos_token
            self.subject_model.config.pad_token_id = self.tokenizer.eos_token_id

    def _get_device(self) -> torch.device:
        """Safely gets the device of the subject model."""
        try:
            return next(self.subject_model.parameters()).device
        except StopIteration:
            return torch.device("cuda" if torch.cuda.is_available() else "cpu")

    def _find_layer(self, model: Any, name: str) -> torch.nn.Module:
        """Resolves a module by its dotted path name."""
        if name is None:
            raise ValueError("Hookpoint name is not configured.")
        current = model
        for part in name.split("."):
            if part.isdigit():
                current = current[int(part)]
            else:
                current = getattr(current, part)
        return current

    def _get_full_hookpoint_path(self, hookpoint_str: str) -> str:
        """
        Heuristically finds the model's prefix and constructs the full hookpoint
        path string.
        e.g., 'layers.6.mlp' -> 'model.layers.6.mlp'
        """
        # Heuristically find the model prefix.
        prefix = None
        for p in ["gpt_neox", "transformer", "model"]:
            if hasattr(self.subject_model, p):
                candidate_body = getattr(self.subject_model, p)
                if hasattr(candidate_body, "h") or hasattr(candidate_body, "layers"):
                    prefix = p
                    break

        return f"{prefix}.{hookpoint_str}" if prefix else hookpoint_str

    def _resolve_hookpoint(self, model: Any, hookpoint_str: str) -> Any:
        """
        Finds and returns the actual module object for a given hookpoint string.
        """
        full_path = self._get_full_hookpoint_path(hookpoint_str)
        try:
            return self._find_layer(model, full_path)
        except AttributeError as e:
            raise AttributeError(
                f"""Could not resolve path '{full_path}'.
                                     Model structure might be unexpected.
                                     Original error: {e}"""
            )

    def _sanitize_examples(self, examples: List[Any]) -> List[Dict[str, Any]]:
        """
        Function used for formatting results to run smoothly in the delphi pipeline
        """
        sanitized = []
        for ex in examples:
            if hasattr(ex, "str_tokens") and ex.str_tokens is not None:
                sanitized.append({"str_tokens": ex.str_tokens})

            elif isinstance(ex, dict) and "str_tokens" in ex:
                sanitized.append(ex)

            elif isinstance(ex, str):
                sanitized.append({"str_tokens": [ex]})

            elif isinstance(ex, (list, tuple)):
                sanitized.append({"str_tokens": [str(t) for t in ex]})

            else:
                sanitized.append({"str_tokens": [str(ex)]})

        return sanitized

    def _get_intervention_vector(self, sae: Any, feature_id: int) -> torch.Tensor:
        """
        Calculates the feature's decoder vector, subtracting the decoder bias.
        """

        d_latent = sae.encoder.out_features
        sae_device = sae.encoder.weight.device

        # Create a one-hot activation for our single feature.
        one_hot_activation = torch.zeros(1, 1, d_latent, device=sae_device)

        if feature_id >= d_latent:
<<<<<<< HEAD
            print(f"""DEBUG: ERROR - Feature ID {feature_id} is out of bounds 
                  for d_latent {d_latent}""")
=======
            print(
                f"DEBUG: ERROR - Feature ID {feature_id} is out of bounds for d_latent {d_latent}"
            )
>>>>>>> 68d6c630
            return torch.zeros(1)

        one_hot_activation[0, 0, feature_id] = 1.0

        # Create the corresponding indices needed for the decode method.
        indices = torch.tensor([[[feature_id]]], device=sae_device, dtype=torch.long)

        with torch.no_grad():
            try:
                decoded_zero = sae.decode(torch.zeros_like(one_hot_activation), indices)
                vector_before_sub = sae.decode(one_hot_activation, indices)
            except Exception as e:
                print(f"DEBUG: ERROR during sae.decode: {e}")
                return torch.zeros(1)

            decoder_vector = vector_before_sub - decoded_zero

        final_norm = decoder_vector.norm().item()

        # --- MODIFIED DEBUG BLOCK ---
        # Only print if the feature is "decoder-live"
        if final_norm > 1e-6:
            print(f"\n--- DEBUG: 'Decoder-Live' Feature Found: {feature_id} ---")
            print(f"DEBUG: sae.encoder.out_features (d_latent): {d_latent}")
            print(f"DEBUG: sae.encoder.weight.device (sae_device): {sae_device}")
            print(f"DEBUG: Norm of decoded_zero: {decoded_zero.norm().item()}")
            print(
                f"DEBUG: Norm of vector_before_sub: {vector_before_sub.norm().item()}"
            )
            print(f"DEBUG: Feature {feature_id}, FINAL Vector Norm: {final_norm}")
            print("--- END DEBUG ---\n")
        # --- END MODIFIED BLOCK ---

        return decoder_vector.squeeze()

    async def __call__(self, record: LatentRecord) -> ScorerResult:

        record_copy = copy.deepcopy(record)

        raw_examples = getattr(record_copy, "test", []) or []

        if not raw_examples:
            result = SurprisalInterventionResult(
                score=0.0, avg_kl=0.0, explanation=record_copy.explanation
            )
            return ScorerResult(record=record, score=[result.__dict__])

        examples = self._sanitize_examples(raw_examples)

        prompts = ["".join(ex["str_tokens"]) for ex in examples[: self.num_prompts]]

        # Step 1 - Truncate prompts before tuning or scoring.
        truncated_prompts = [
            await self._truncate_prompt(p, record_copy) for p in prompts
        ]

        # Step 2 - Tune intervention strength to match target KL.
        hookpoint_str = self.hookpoint_str or getattr(record_copy, "hookpoint", None)
        sae = self._get_sae_for_hookpoint(hookpoint_str, record_copy)
        if not sae:
            raise ValueError(f"Could not find SAE for hookpoint {hookpoint_str}")

        intervention_vector = self._get_intervention_vector(sae, record_copy.feature_id)

        tuned_strength, initial_kl = await self._tune_strength(
            truncated_prompts, record_copy, intervention_vector
        )

        total_diff = 0.0
        total_kl = 0.0
        n = 0

        for prompt in truncated_prompts:
            clean_text, clean_logp_dist = await self._generate_with_intervention(
                prompt,
                record_copy,
                strength=0.0,
                intervention_vector=intervention_vector,
                get_logp_dist=True,
            )
            int_text, int_logp_dist = await self._generate_with_intervention(
                prompt,
                record_copy,
                strength=tuned_strength,
                intervention_vector=intervention_vector,
                get_logp_dist=True,
            )

            logp_clean = await self._score_explanation(
                clean_text, record_copy.explanation
            )
            logp_int = await self._score_explanation(int_text, record_copy.explanation)

            p_clean = torch.exp(clean_logp_dist)
            kl_div = F.kl_div(
                int_logp_dist, p_clean, reduction="sum", log_target=False
            ).item()

            total_diff += logp_int - logp_clean
            total_kl += kl_div
            n += 1

        avg_diff = total_diff / n if n > 0 else 0.0
        avg_kl = total_kl / n if n > 0 else 0.0

        # Final score is the average difference, not normalized by KL.
        final_score = avg_diff

        final_output_list = []
        for i, ex in enumerate(examples[: self.num_prompts]):
            final_output_list.append(
                {
                    "str_tokens": ex["str_tokens"],
                    "truncated_prompt": truncated_prompts[i],
                    "final_score": final_score,
                    "avg_kl_divergence": avg_kl,
                    "tuned_strength": tuned_strength,
                    "target_kl": self.target_kl,
                    # Placeholder keys
                    "distance": None,
                    "activating": None,
                    "prediction": None,
                    "correct": None,
                    "probability": None,
                    "activations": None,
                }
            )
        return ScorerResult(record=record_copy, score=final_output_list)

    async def _get_latent_activations(
        self, prompt: str, record: LatentRecord
    ) -> torch.Tensor:
        """
        Runs a forward pass to get the SAE's latent activations for a prompt.
        """
        device = self._get_device()
        hookpoint_str = self.hookpoint_str or getattr(record, "hookpoint", None)
        sae = self._get_sae_for_hookpoint(hookpoint_str, record)
        if not sae:
            return torch.empty(0)  # Return empty tensor if no SAE to encode with

        captured_hidden_states = []

        def capture_hook(module, inp, out):
            hidden_states = out[0] if isinstance(out, tuple) else out
            captured_hidden_states.append(hidden_states.detach().cpu())

        layer_to_hook = self._resolve_hookpoint(self.subject_model, hookpoint_str)
        handle = layer_to_hook.register_forward_hook(capture_hook)

        try:
            input_ids = self.tokenizer(prompt, return_tensors="pt").input_ids.to(device)
            with torch.no_grad():
                self.subject_model(input_ids)
        finally:
            handle.remove()

        if not captured_hidden_states:
            return torch.empty(0)

        hidden_states = captured_hidden_states[0].to(device)

        encoding_result = sae.encode(hidden_states)
        feature_acts = encoding_result[2]

        return feature_acts[0, :, record.feature_id].cpu()

    async def _truncate_prompt(self, prompt: str, record: LatentRecord) -> str:
        """
        Truncates prompt to end just before the first token where latent activates.
        """
        activations = await self._get_latent_activations(prompt, record)
        if activations.numel() == 0:
            return prompt  # Cannot truncate if no activations found

        # Find the index of the first token with non-zero activation
        # Get ALL non-zero indices first
        all_activation_indices = (activations > 1e-6).nonzero(as_tuple=True)[0]

        # Filter out activations at position 0 (BOS)
        first_activation_idx = all_activation_indices[all_activation_indices > 0]

        if first_activation_idx.numel() > 0:
            truncation_point = first_activation_idx[0].item()
            input_ids = self.tokenizer(prompt, return_tensors="pt").input_ids[0]
            truncated_ids = input_ids[: truncation_point + 1]
            return self.tokenizer.decode(truncated_ids, skip_special_tokens=True)

        return prompt

    async def _tune_strength(
        self,
        prompts: List[str],
        record: LatentRecord,
        intervention_vector: torch.Tensor,
    ) -> Tuple[float, float]:
        """
        Performs a binary search to find intervention strength that matches target_kl.
        """
        low_strength, high_strength = 0.0, 40.0  # Heuristic search range
        best_strength = self.target_kl  # Default to target_kl if search fails

        for _ in range(self.max_search_steps):
            mid_strength = (low_strength + high_strength) / 2

            # Estimate KL at mid_strength
            total_kl = 0.0
            n = 0
            for prompt in prompts:
                _, clean_logp = await self._generate_with_intervention(
                    prompt, record, 0.0, intervention_vector, True
                )
                _, int_logp = await self._generate_with_intervention(
                    prompt, record, mid_strength, intervention_vector, True
                )

                p_clean = torch.exp(clean_logp)
                kl_div = F.kl_div(
                    int_logp, p_clean, reduction="sum", log_target=False
                ).item()
                total_kl += kl_div
                n += 1

            current_kl = total_kl / n if n > 0 else 0.0

            if abs(current_kl - self.target_kl) < self.kl_tolerance:
                return mid_strength, current_kl

            if current_kl < self.target_kl:
                low_strength = mid_strength
            else:
                high_strength = mid_strength

            best_strength = mid_strength

        # Return the best found strength and the corresponding KL
        final_kl = await self._calculate_avg_kl(
            prompts, record, best_strength, intervention_vector
        )
        return best_strength, final_kl

    async def _calculate_avg_kl(
        self,
        prompts: List[str],
        record: LatentRecord,
        strength: float,
        intervention_vector: torch.Tensor,
    ) -> float:
        total_kl = 0.0
        n = 0
        for prompt in prompts:
            _, clean_logp = await self._generate_with_intervention(
                prompt, record, 0.0, intervention_vector, True
            )
            _, int_logp = await self._generate_with_intervention(
                prompt, record, strength, intervention_vector, True
            )
            p_clean = torch.exp(clean_logp)
            kl_div = F.kl_div(
                int_logp, p_clean, reduction="sum", log_target=False
            ).item()
            total_kl += kl_div
            n += 1
        return total_kl / n if n > 0 else 0.0

    async def _generate_with_intervention(
        self,
        prompt: str,
        record: LatentRecord,
        strength: float,
        intervention_vector: torch.Tensor,
        get_logp_dist: bool = False,
    ) -> Tuple[str, torch.Tensor]:
        device = self._get_device()
        enc = self.tokenizer(prompt, return_tensors="pt", truncation=True, padding=True)
        input_ids = enc["input_ids"].to(device)
        attention_mask = enc["attention_mask"].to(device)

        prompt_length = input_ids.shape[1]
        delta = strength * intervention_vector

        hooks = []
        if strength > 0:
            hookpoint_str = self.hookpoint_str or getattr(record, "hookpoint", None)
            if hookpoint_str is None:
                raise ValueError("No hookpoint string specified for intervention.")

            layer_to_hook = self._resolve_hookpoint(self.subject_model, hookpoint_str)
            sae = self._get_sae_for_hookpoint(hookpoint_str, record)
            if not sae:
                raise ValueError(
                    f"Couldn't find a valid SAE for hookpoint {hookpoint_str}"
                )

            def hook_fn(module, inp, out):
                hidden_states = out[0] if isinstance(out, tuple) else out
                original_dtype = hidden_states.dtype

                current_seq_len = hidden_states.shape[1]
                new_hiddens = hidden_states.detach().clone()

                intervention_start_index = prompt_length - 1

                if current_seq_len >= prompt_length:
                    new_hiddens[:, intervention_start_index:, :] += delta.to(
                        original_dtype
                    )

                return (
                    (new_hiddens,) + out[1:] if isinstance(out, tuple) else new_hiddens
                )

            hooks.append(layer_to_hook.register_forward_hook(hook_fn))

        try:
            with torch.no_grad():
                outputs = self.subject_model(input_ids, attention_mask=attention_mask)
                next_token_logits = outputs.logits[0, -1, :]
                log_probs_next_token = (
                    F.log_softmax(next_token_logits, dim=-1) if get_logp_dist else None
                )

                gen_ids = self.subject_model.generate(
                    input_ids,
                    attention_mask=attention_mask,
                    max_new_tokens=self.max_new_tokens,
                    do_sample=False,
                    pad_token_id=self.tokenizer.pad_token_id,
                )
            generated_text = self.tokenizer.decode(gen_ids[0], skip_special_tokens=True)
        finally:
            for h in hooks:
                h.remove()

        return generated_text, (
            log_probs_next_token.cpu() if get_logp_dist else torch.empty(0)
        )

    async def _score_explanation(self, generated_text: str, explanation: str) -> float:
        """
        Computes log P(explanation | generated_text) using the paper's
        prompt format.
        """
        device = self._get_device()

        # Build the prompt from Appendix G.1
        prompt_template = (
            "<PASSAGE>\n"
            f"{generated_text}\n"
            'The above passage contains an amplified amount of "'
        )
        explanation_suffix = f'{explanation}"'

        # Tokenize the parts
        context_enc = self.tokenizer(prompt_template, return_tensors="pt")
        explanation_enc = self.tokenizer(explanation_suffix, return_tensors="pt")

        full_input_ids = torch.cat(
            [context_enc.input_ids, explanation_enc.input_ids], dim=1
        ).to(device)

        with torch.no_grad():
            outputs = self.subject_model(full_input_ids)
            logits = outputs.logits

        # We only need to score the explanation part
        context_len = context_enc.input_ids.shape[1]

        # Get logits for positions that predict the explanation tokens
        # Shape: [batch_size, explanation_len, vocab_size]
        explanation_logits = logits[:, context_len - 1 : -1, :]

        # Get the target token IDs for the explanation
        # Shape: [batch_size, explanation_len]
        target_ids = explanation_enc.input_ids.to(device)

        log_probs = F.log_softmax(explanation_logits, dim=-1)

        # Gather the log-probabilities of the actual explanation tokens
        token_log_probs = log_probs.gather(2, target_ids.unsqueeze(-1)).squeeze(-1)

        # Return the sum of log-probs for the explanation
        return token_log_probs.sum().item()

    def _get_sae_for_hookpoint(self, hookpoint_str: str, record: LatentRecord) -> Any:
        """
        Retrieves the correct SAE model, handling the specific functools.partial
        wrapper provided by the Delphi framework.
        """
        candidate = None

        if hasattr(record, "sae") and record.sae:
            candidate = record.sae
        elif self.explainer_model and isinstance(self.explainer_model, dict):
            full_key = self._get_full_hookpoint_path(hookpoint_str)
            short_key = ".".join(hookpoint_str.split(".")[-2:])  # e.g., "layers.6.mlp"

            for key in [hookpoint_str, full_key, short_key]:
                if self.explainer_model.get(key) is not None:
                    candidate = self.explainer_model.get(key)
                    break

        if candidate is None:
            # This will raise an error if the key isn't found
<<<<<<< HEAD
            raise ValueError(f"ERROR: Surprisal scorer could not find an SAE "
                        f"for hookpoint '{hookpoint_str}' in self.explainer_model")
=======
            raise ValueError(
                f"ERROR: Surprisal scorer could not find an SAE for hookpoint '{hookpoint_str}' in self.explainer_model"
            )
>>>>>>> 68d6c630

        if isinstance(candidate, functools.partial):
            # As shown in load_sparsify.py, the SAE is in the 'sae' keyword.
            if candidate.keywords and "sae" in candidate.keywords:
                return candidate.keywords["sae"]  # Unwrapped successfully
            else:
                # This will raise an error if the partial is missing the keyword
<<<<<<< HEAD
                raise ValueError(f"""ERROR: Found a partial for 
                    {hookpoint_str} but could not
=======
                raise ValueError(
                    f"""ERROR: Found a partial for {hookpoint_str} but could not
>>>>>>> 68d6c630
                    find the 'sae' keyword.
                    func: {candidate.func}
                    args: {candidate.args}
                    keywords: {candidate.keywords}"""
                )

        # This will raise an error if the candidate isn't a partial
<<<<<<< HEAD
        raise ValueError(f"""ERROR: Candidate for {hookpoint_str} was not a partial 
                        object, which was not expected. Type: {type(candidate)}""")
=======
        raise ValueError(
            f"ERROR: Candidate for {hookpoint_str} was not a partial object, which was not expected. Type: {type(candidate)}"
        )
>>>>>>> 68d6c630

    def _get_intervention_direction(self, record: LatentRecord) -> torch.Tensor:
        hookpoint_str = self.hookpoint_str or getattr(record, "hookpoint", None)

        sae = self._get_sae_for_hookpoint(hookpoint_str, record)

        if sae and hasattr(sae, "get_feature_vector"):
            direction = sae.get_feature_vector(record.feature_id)
            if not isinstance(direction, torch.Tensor):
                direction = torch.tensor(direction, dtype=torch.float32)
            direction = direction.squeeze()
            return F.normalize(direction, p=2, dim=0)

        return self._estimate_direction_from_examples(record)

    def _estimate_direction_from_examples(self, record: LatentRecord) -> torch.Tensor:
        """Estimates an intervention direction by averaging activations."""
        device = self._get_device()

        examples = self._sanitize_examples(getattr(record, "test", []) or [])
        if not examples:
            hidden_dim = self.subject_model.config.hidden_size
            return torch.zeros(hidden_dim, device=device)

        captured_activations = []

        def capture_hook(module, inp, out):
            hidden_states = out[0] if isinstance(out, tuple) else out

            captured_activations.append(hidden_states[:, -1, :].detach().cpu())

        hookpoint_str = self.hookpoint_str or getattr(record, "hookpoint", None)
        layer_to_hook = self._resolve_hookpoint(self.subject_model, hookpoint_str)
        handle = layer_to_hook.register_forward_hook(capture_hook)

        try:
            for ex in examples[: min(8, self.num_prompts)]:
                prompt = "".join(ex["str_tokens"])
                input_ids = self.tokenizer(prompt, return_tensors="pt").input_ids.to(
                    device
                )
                with torch.no_grad():
                    self.subject_model(input_ids)
        finally:
            handle.remove()

        if not captured_activations:
            hidden_dim = self.subject_model.config.hidden_size
            return torch.zeros(hidden_dim, device=device)

        activations = torch.cat(captured_activations, dim=0).to(device)
        direction = activations.mean(dim=0)

        return F.normalize(direction, p=2, dim=0)<|MERGE_RESOLUTION|>--- conflicted
+++ resolved
@@ -176,14 +176,8 @@
         one_hot_activation = torch.zeros(1, 1, d_latent, device=sae_device)
 
         if feature_id >= d_latent:
-<<<<<<< HEAD
             print(f"""DEBUG: ERROR - Feature ID {feature_id} is out of bounds 
                   for d_latent {d_latent}""")
-=======
-            print(
-                f"DEBUG: ERROR - Feature ID {feature_id} is out of bounds for d_latent {d_latent}"
-            )
->>>>>>> 68d6c630
             return torch.zeros(1)
 
         one_hot_activation[0, 0, feature_id] = 1.0
@@ -588,14 +582,8 @@
 
         if candidate is None:
             # This will raise an error if the key isn't found
-<<<<<<< HEAD
             raise ValueError(f"ERROR: Surprisal scorer could not find an SAE "
                         f"for hookpoint '{hookpoint_str}' in self.explainer_model")
-=======
-            raise ValueError(
-                f"ERROR: Surprisal scorer could not find an SAE for hookpoint '{hookpoint_str}' in self.explainer_model"
-            )
->>>>>>> 68d6c630
 
         if isinstance(candidate, functools.partial):
             # As shown in load_sparsify.py, the SAE is in the 'sae' keyword.
@@ -603,13 +591,8 @@
                 return candidate.keywords["sae"]  # Unwrapped successfully
             else:
                 # This will raise an error if the partial is missing the keyword
-<<<<<<< HEAD
                 raise ValueError(f"""ERROR: Found a partial for 
                     {hookpoint_str} but could not
-=======
-                raise ValueError(
-                    f"""ERROR: Found a partial for {hookpoint_str} but could not
->>>>>>> 68d6c630
                     find the 'sae' keyword.
                     func: {candidate.func}
                     args: {candidate.args}
@@ -617,14 +600,8 @@
                 )
 
         # This will raise an error if the candidate isn't a partial
-<<<<<<< HEAD
         raise ValueError(f"""ERROR: Candidate for {hookpoint_str} was not a partial 
                         object, which was not expected. Type: {type(candidate)}""")
-=======
-        raise ValueError(
-            f"ERROR: Candidate for {hookpoint_str} was not a partial object, which was not expected. Type: {type(candidate)}"
-        )
->>>>>>> 68d6c630
 
     def _get_intervention_direction(self, record: LatentRecord) -> torch.Tensor:
         hookpoint_str = self.hookpoint_str or getattr(record, "hookpoint", None)

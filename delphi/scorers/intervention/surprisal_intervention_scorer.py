import copy
from dataclasses import dataclass
from typing import Any, Dict, List, Tuple

import torch
import torch.nn.functional as F
from transformers import AutoTokenizer

from ...latents import LatentRecord
from ..scorer import Scorer, ScorerResult


@dataclass
class SurprisalInterventionResult:
    """
    Detailed results from the SurprisalInterventionScorer.

    Attributes:
        score: The final computed score.
        avg_kl: The average KL divergence between clean & intervened
                next-token distributions.
        explanation: The explanation string that was scored.
    """

    score: float
    avg_kl: float
    explanation: str


class SurprisalInterventionScorer(Scorer):
    """
    Implements the Surprisal / Log-Probability Intervention Scorer.

    This scorer evaluates an explanation for a model's latent feature by measuring
    how much an intervention in the feature's direction increases the model's belief
    (log-probability) in the explanation. The change in log-probability is normalized
    by the intervention's strength, measured by the KL divergence between the clean
    and intervened next-token distributions.

    Reference: Paulo et al., "Automatically Interpreting Millions of Features in LLMs"
    (https://arxiv.org/pdf/2410.13928), Section 3.3.5[cite: 206, 207].

    Pipeline:
      1. For a small set of activating prompts:
         a. Generate a continuation and get the next-token distribution ("clean").
         b. Add directional vector for the feature to the activations ("intervened").
      2. Compute the log-probability of the explanation conditioned on both the clean
         and intervened generated texts: log P(explanation | text)[cite: 209].
      3. Compute KL divergence between the clean & intervened next-token distributions.
      4. The final score is the mean change in explanation log-prob, divided by the
         mean KL divergence:
         score = mean(log_prob_intervened - log_prob_clean) / (mean_KL + ε).
    """

    name = "surprisal_intervention"

    def __init__(self, subject_model: Any, explainer_model: Any = None, **kwargs):
        """
        Args:
            subject_model: The language model to generate from and score with.
            explainer_model: A model (e.g., an SAE) used to get feature directions.
            **kwargs: Configuration options.
                strength (float): The magnitude of the intervention. Default: 5.0.
                num_prompts (int): Number of activating examples to test. Default: 3.
                max_new_tokens (int): Max tokens to generate for continuations.
                hookpoint (str): The module name (e.g., 'transformer.h.10.mlp')
                                 for the intervention.
        """
        self.subject_model = subject_model
        self.explainer_model = explainer_model
        self.strength = float(kwargs.get("strength", 5.0))
        self.num_prompts = int(kwargs.get("num_prompts", 3))
        self.max_new_tokens = int(kwargs.get("max_new_tokens", 20))
        self.hookpoints = kwargs.get("hookpoints")

        if len(self.hookpoints):
            self.hookpoint_str = self.hookpoints[0]

        if hasattr(subject_model, "tokenizer"):
            self.tokenizer = subject_model.tokenizer
        else:
            self.tokenizer = AutoTokenizer.from_pretrained("gpt2")

        if self.tokenizer.pad_token is None:
            self.tokenizer.pad_token = self.tokenizer.eos_token
            self.subject_model.config.pad_token_id = self.tokenizer.eos_token_id

    def _get_device(self) -> torch.device:
        """Safely gets the device of the subject model."""
        try:
            return next(self.subject_model.parameters()).device
        except StopIteration:
            return torch.device("cuda" if torch.cuda.is_available() else "cpu")

    def _find_layer(self, model: Any, name: str) -> torch.nn.Module:
        """Resolves a module by its dotted path name."""
        if name is None:
            raise ValueError("Hookpoint name is not configured.")
        current = model
        for part in name.split("."):
            if part.isdigit():
                current = current[int(part)]
            else:
                current = getattr(current, part)
        return current

    def _resolve_hookpoint(self, model: Any, hookpoint_str: str) -> Any:
        """
        Dynamically finds the correct model prefix and resolves the full hookpoint path.

        This makes the scorer agnostic to different transformer architectures.
        """
        parts = hookpoint_str.split(".")

        is_valid_format = (
            len(parts) == 3
            and parts[0] in ["layers", "h"]
            and parts[1].isdigit()
            and parts[2] in ["mlp", "attention", "attn"]
        )

        if not is_valid_format:
            if len(parts) == 1 and hasattr(model, hookpoint_str):
                return getattr(model, hookpoint_str)
            raise ValueError(
                f"""Hookpoint string '{hookpoint_str}' is not in a recognized format
                                 like 'layers.6.mlp'."""
            )

        # Heuristically find the model prefix.
        prefix = None
        for p in ["gpt_neox", "transformer", "model"]:
            if hasattr(model, p):
                candidate_body = getattr(model, p)
                if hasattr(candidate_body, parts[0]):
                    prefix = p
                    break

        full_path = f"{prefix}.{hookpoint_str}" if prefix else hookpoint_str

        try:
            return self._find_layer(model, full_path)
        except AttributeError as e:
<<<<<<< HEAD
            raise AttributeError(f"""Could not resolve path '{full_path}'. 
                                     Model structure might be unexpected. 
                                     Original error: {e}""")

=======
            raise AttributeError(
                f"Could not resolve path '{full_path}'. Model structure might be unexpected. Original error: {e}"
            )
>>>>>>> 8e893e06

    def _sanitize_examples(self, examples: List[Any]) -> List[Dict[str, Any]]:
        """
        Function used for formatting results to run smoothly in the delphi pipeline
        """
        sanitized = []
        for ex in examples:
            if hasattr(ex, "str_tokens") and ex.str_tokens is not None:
                sanitized.append({"str_tokens": ex.str_tokens})

            elif isinstance(ex, dict) and "str_tokens" in ex:
                sanitized.append(ex)

            elif isinstance(ex, str):
                sanitized.append({"str_tokens": [ex]})

            elif isinstance(ex, (list, tuple)):
                sanitized.append({"str_tokens": [str(t) for t in ex]})

            else:
                sanitized.append({"str_tokens": [str(ex)]})

        return sanitized

    async def __call__(self, record: LatentRecord) -> ScorerResult:

        record_copy = copy.deepcopy(record)

        raw_examples = getattr(record_copy, "test", []) or []

        if not raw_examples:
            result = SurprisalInterventionResult(
                score=0.0, avg_kl=0.0, explanation=record_copy.explanation
            )
            return ScorerResult(record=record, score=result)

        examples = self._sanitize_examples(raw_examples)

        record_copy.test = examples
        record_copy.examples = examples
        record_copy.train = examples

        prompts = ["".join(ex["str_tokens"]) for ex in examples[: self.num_prompts]]

        total_diff = 0.0
        total_kl = 0.0
        n = 0

        for prompt in prompts:
            clean_text, clean_logp_dist = (
                await self._generate_with_and_without_intervention(
                    prompt, record_copy, intervene=False
                )
            )
            int_text, int_logp_dist = (
                await self._generate_with_and_without_intervention(
                    prompt, record_copy, intervene=True
                )
            )

            logp_clean = await self._score_explanation(
                clean_text, record_copy.explanation
            )
            logp_int = await self._score_explanation(int_text, record_copy.explanation)

            p_clean = torch.exp(clean_logp_dist)
            kl_div = F.kl_div(
                int_logp_dist, p_clean, reduction="sum", log_target=False
            ).item()

            total_diff += logp_int - logp_clean
            total_kl += kl_div
            n += 1

        avg_diff = total_diff / n if n > 0 else 0.0
        avg_kl = total_kl / n if n > 0 else 0.0
        final_score = avg_diff / (avg_kl + 1e-9) if n > 0 else 0.0

        final_output_list = []
        for ex in examples[: self.num_prompts]:
            final_output_list.append(
                {
                    "str_tokens": ex["str_tokens"],
                    "final_score": final_score,
                    "avg_kl_divergence": avg_kl,
                    # Add placeholder keys that the parser expects, with default values.
                    "distance": None,
                    "activating": None,
                    "prediction": None,
                    "correct": None,
                    "probability": None,
                    "activations": None,
                }
            )
        return ScorerResult(record=record_copy, score=final_output_list)

    async def _generate_with_and_without_intervention(
        self, prompt: str, record: LatentRecord, intervene: bool
    ) -> Tuple[str, torch.Tensor]:
        """
        Generates a text continuation and returns the next-token log-probabilities.

        If `intervene` is True, it adds a feature direction to the activations at the
        specified hookpoint before generation.

        Returns:
            A tuple containing:
            - The generated text (string).
            - The log-probability distribution for the token immediately following
              the prompt (Tensor).
        """
        device = self._get_device()
        enc = self.tokenizer(prompt, return_tensors="pt", truncation=True, padding=True)
        input_ids = enc["input_ids"].to(device)

        hooks = []
        if intervene:

            hookpoint_str = self.hookpoint_str or getattr(record, "hookpoint", None)
            if hookpoint_str is None:
                raise ValueError("No hookpoint string specified for intervention.")

            layer_to_hook = self._resolve_hookpoint(self.subject_model, hookpoint_str)

            direction = self._get_intervention_direction(record).to(device)
            direction = direction.unsqueeze(0).unsqueeze(
                0
            )  # Shape for broadcasting: [1, 1, D]

            def hook_fn(module, inp, out):
                hidden_states = out[0] if isinstance(out, tuple) else out

                # Apply intervention to the last token's hidden state
                hidden_states[:, -1:, :] += self.strength * direction

                # Return the modified activations in their original format
                if isinstance(out, tuple):
                    return (hidden_states,) + out[1:]
                return hidden_states

            hooks.append(layer_to_hook.register_forward_hook(hook_fn))

        try:
            with torch.no_grad():
                # 1. Get next-token logits for KL divergence calculation
                outputs = self.subject_model(input_ids)
                next_token_logits = outputs.logits[0, -1, :]
                log_probs_next_token = F.log_softmax(next_token_logits, dim=-1)

                # 2. Generate the full text continuation
                gen_ids = self.subject_model.generate(
                    input_ids,
                    max_new_tokens=self.max_new_tokens,
                    do_sample=False,
                    pad_token_id=self.tokenizer.pad_token_id,
                )
            generated_text = self.tokenizer.decode(gen_ids[0], skip_special_tokens=True)
        finally:
            for h in hooks:
                h.remove()

        return generated_text, log_probs_next_token.cpu()

    async def _score_explanation(self, generated_text: str, explanation: str) -> float:
        """Computes log P(explanation | generated_text) under the subject model."""
        device = self._get_device()

        # Create the full input sequence: context + explanation
        context_enc = self.tokenizer(generated_text, return_tensors="pt")
        explanation_enc = self.tokenizer(explanation, return_tensors="pt")

        full_input_ids = torch.cat(
            [context_enc.input_ids, explanation_enc.input_ids], dim=1
        ).to(device)

        with torch.no_grad():
            outputs = self.subject_model(full_input_ids)
            logits = outputs.logits

        # We only need to score the explanation part
        context_len = context_enc.input_ids.shape[1]
        # Get logits for positions that predict the explanation tokens
        explanation_logits = logits[:, context_len - 1 : -1, :]

        # Get the target token IDs for the explanation
        target_ids = explanation_enc.input_ids.to(device)

        log_probs = F.log_softmax(explanation_logits, dim=-1)

        # Gather the log-probabilities of the actual explanation tokens
        token_log_probs = log_probs.gather(2, target_ids.unsqueeze(-1)).squeeze(-1)

        return token_log_probs.sum().item()

    def _get_intervention_direction(self, record: LatentRecord) -> torch.Tensor:
        """
        Gets the feature direction vector, preferring an SAE if available,
        otherwise falling back to estimating it from activations.
        """
        # --- Fast Path: Try to get vector from an SAE-like explainer model ---
        if self.explainer_model:
            sae = None
            candidate = self.explainer_model
            if isinstance(self.explainer_model, dict):
                hookpoint_str = self.hookpoint_str or getattr(record, "hookpoint", None)
                candidate = self.explainer_model.get(hookpoint_str)

            if hasattr(candidate, "get_feature_vector"):
                sae = candidate
            elif hasattr(candidate, "sae") and hasattr(
                candidate.sae, "get_feature_vector"
            ):
                sae = candidate.sae

            if sae:
                direction = sae.get_feature_vector(record.feature_id)
                if not isinstance(direction, torch.Tensor):
                    direction = torch.tensor(direction, dtype=torch.float32)
                direction = direction.squeeze()
                return F.normalize(direction, p=2, dim=0)

        # --- Fallback: Estimate direction from activating examples ---
        return self._estimate_direction_from_examples(record)

    def _estimate_direction_from_examples(self, record: LatentRecord) -> torch.Tensor:
        """Estimates an intervention direction by averaging activations."""
        device = self._get_device()

        examples = self._sanitize_examples(getattr(record, "test", []) or [])
        if not examples:
            hidden_dim = self.subject_model.config.hidden_size
            return torch.zeros(hidden_dim, device=device)

        captured_activations = []

        def capture_hook(module, inp, out):
            hidden_states = out[0] if isinstance(out, tuple) else out

            captured_activations.append(hidden_states[:, -1, :].detach().cpu())

        hookpoint_str = self.hookpoint_str or getattr(record, "hookpoint", None)
        layer_to_hook = self._resolve_hookpoint(self.subject_model, hookpoint_str)
        handle = layer_to_hook.register_forward_hook(capture_hook)

        try:
            for ex in examples[: min(8, self.num_prompts)]:
                prompt = "".join(ex["str_tokens"])
                input_ids = self.tokenizer(prompt, return_tensors="pt").input_ids.to(
                    device
                )
                with torch.no_grad():
                    self.subject_model(input_ids)
        finally:
            handle.remove()

        if not captured_activations:
            hidden_dim = self.subject_model.config.hidden_size
            return torch.zeros(hidden_dim, device=device)

        activations = torch.cat(captured_activations, dim=0).to(device)
        direction = activations.mean(dim=0)

        return F.normalize(direction, p=2, dim=0)<|MERGE_RESOLUTION|>--- conflicted
+++ resolved
@@ -141,16 +141,10 @@
         try:
             return self._find_layer(model, full_path)
         except AttributeError as e:
-<<<<<<< HEAD
             raise AttributeError(f"""Could not resolve path '{full_path}'. 
                                      Model structure might be unexpected. 
                                      Original error: {e}""")
 
-=======
-            raise AttributeError(
-                f"Could not resolve path '{full_path}'. Model structure might be unexpected. Original error: {e}"
-            )
->>>>>>> 8e893e06
 
     def _sanitize_examples(self, examples: List[Any]) -> List[Dict[str, Any]]:
         """

import random
from collections import deque
from dataclasses import dataclass
from itertools import groupby
from typing import Callable, NamedTuple

import torch

from delphi import logger

from ...latents import ActivatingExample, NonActivatingExample

L = "<<"
R = ">>"
DEFAULT_MESSAGE = (
    "<<NNsight>> is the best library for <<interpretability>> on huge models!"
)


@dataclass
class ClassifierOutput:
    str_tokens: list[str]
    """list of strings"""

    activations: list[float]
    """list of floats"""

    distance: float | int
    """Quantile or neighbor distance"""

    activating: bool
    """Whether the example is activating or not"""

    prediction: bool | None = False
    """Whether the model predicted the example activating or not"""

    probability: float | None = 0.0
    """The probability of the example activating"""

    correct: bool | None = False
    """Whether the prediction is correct"""


class Sample(NamedTuple):
    text: str
    data: ClassifierOutput


def examples_to_samples(
    examples: list[ActivatingExample] | list[NonActivatingExample],
    n_incorrect: int = 0,
    threshold: float = 0.3,
    highlighted: bool = False,
    **sample_kwargs,
) -> list[Sample]:
    samples = []

    for example in examples:
        text, str_toks = _prepare_text(example, n_incorrect, threshold, highlighted)
        match example:
            case ActivatingExample():
                activating = True
                distance = example.quantile
            case NonActivatingExample():
                activating = False
                distance = example.distance

        samples.append(
            Sample(
                text=text,
                data=ClassifierOutput(
                    str_tokens=str_toks,
                    activations=example.activations.tolist(),
                    activating=activating,
                    distance=distance,
                    **sample_kwargs,
                ),
            )
        )

    return samples


# NOTE: Should reorganize below, it's a little confusing


def _prepare_text(
    example: ActivatingExample | NonActivatingExample,
    n_incorrect: int,
    threshold: float,
    highlighted: bool,
) -> tuple[str, list[str]]:
    assert n_incorrect >= 0, (
        "n_incorrect must be 0 if highlighting correct example "
        "or positive if creating false positives. "
        f"Got {n_incorrect}"
    )

    str_toks = example.str_tokens
    assert str_toks is not None, "str_toks were not set"
<<<<<<< HEAD
=======
    clean = "".join(str_toks)
>>>>>>> 87f934d1

    # Just return text if there's no highlighting
    if not highlighted:
        clean = "".join(str_toks)

        return clean, str_toks

    abs_threshold = threshold * example.max_activation

    # Highlight tokens with activations above threshold
    # if this is a correct example
    if n_incorrect == 0:

        def is_above_activation_threshold(i: int) -> bool:
            return example.activations[i] >= abs_threshold

        return _highlight(str_toks, is_above_activation_threshold), str_toks

    # Highlight n_incorrect tokens with activations
    # below threshold if this is an incorrect example
    tokens_below_threshold = torch.nonzero(
        example.activations <= abs_threshold
    ).squeeze()

    # Rare case where there are no tokens below threshold
    if tokens_below_threshold.dim() == 0:
        logger.error(
            f"Tried to prepare false-positive example with {n_incorrect} tokens "
            "incorrectly highlighted, but no tokens were below activation threshold."
        )
        return DEFAULT_MESSAGE, str_toks

    random.seed(22)

    num_tokens_to_highlight = min(n_incorrect, tokens_below_threshold.shape[0])

    # The activating token is always ctx_len - ctx_len//4
    # so we always highlight this one, and if num_tokens_to_highlight > 1
    # we highlight num_tokens_to_highlight - 1 random ones
    token_pos = len(str_toks) - len(str_toks) // 4
    if token_pos in tokens_below_threshold:
        random_indices = [token_pos]

<<<<<<< HEAD
        num_remaining_tokens_to_highlight = num_tokens_to_highlight - 1
        if num_remaining_tokens_to_highlight > 0:
            remaining_tokens_below_threshold = tokens_below_threshold.tolist()
=======
        num_remaining_tokens_to_highlight = n_incorrect - 1
        if num_remaining_tokens_to_highlight > 0:
            remaining_tokens_below_threshold = below_threshold.tolist()
>>>>>>> 87f934d1
            remaining_tokens_below_threshold.remove(token_pos)

            random_indices.extend(
                random.sample(
                    remaining_tokens_below_threshold,
                    num_remaining_tokens_to_highlight,
                )
            )
    else:
        random_indices = random.sample(
            tokens_below_threshold.tolist(), num_tokens_to_highlight
        )

    random_indices = set(random_indices)

    def is_false_positive(i):
        return i in random_indices

    return _highlight(str_toks, is_false_positive), str_toks


def _highlight(tokens: list[str], check: Callable[[int], bool]) -> str:
    result: deque[str] = deque()

    tokens_grouped_by_check_fn = groupby(
        enumerate(tokens), key=lambda item: check(item[0])
    )

    for should_highlight, token_group in tokens_grouped_by_check_fn:
        highlighted_tokens = deque(token for _token_index, token in token_group)

        if should_highlight:
            highlighted_tokens.appendleft(L)
            highlighted_tokens.append(R)

        result.extend(highlighted_tokens)

    return "".join(result)<|MERGE_RESOLUTION|>--- conflicted
+++ resolved
@@ -98,10 +98,6 @@
 
     str_toks = example.str_tokens
     assert str_toks is not None, "str_toks were not set"
-<<<<<<< HEAD
-=======
-    clean = "".join(str_toks)
->>>>>>> 87f934d1
 
     # Just return text if there's no highlighting
     if not highlighted:
@@ -145,15 +141,9 @@
     if token_pos in tokens_below_threshold:
         random_indices = [token_pos]
 
-<<<<<<< HEAD
         num_remaining_tokens_to_highlight = num_tokens_to_highlight - 1
         if num_remaining_tokens_to_highlight > 0:
             remaining_tokens_below_threshold = tokens_below_threshold.tolist()
-=======
-        num_remaining_tokens_to_highlight = n_incorrect - 1
-        if num_remaining_tokens_to_highlight > 0:
-            remaining_tokens_below_threshold = below_threshold.tolist()
->>>>>>> 87f934d1
             remaining_tokens_below_threshold.remove(token_pos)
 
             random_indices.extend(

--- conflicted
+++ resolved
@@ -7,13 +7,8 @@
 
 @dataclass
 class ExperimentConfig(Serializable):
-<<<<<<< HEAD
     n_examples_train: int = 50
     """Number of examples to sample for feature explanation generation."""
-=======
-    n_examples_train: int = 40
-    """Number of examples to sample for latent explanation generation."""
->>>>>>> c9ed917b
 
     n_examples_test: int = 50
     """Number of examples to sample for latent explanation testing."""

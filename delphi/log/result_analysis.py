from pathlib import Path
from typing import Optional

import orjson
import pandas as pd
import plotly.express as px
import plotly.graph_objects as go
import torch
from sklearn.metrics import roc_auc_score, roc_curve


def plot_firing_vs_f1(
    latent_df: pd.DataFrame, num_tokens: int, out_dir: Path, run_label: str
) -> None:
    out_dir.mkdir(parents=True, exist_ok=True)
    for module, module_df in latent_df.groupby("module"):

<<<<<<< HEAD
        if 'firing_count' not in module_df.columns:
            print(f"""WARNING:'firing_count' column not found for module {module}. 
                    Skipping plot.""")
=======
        if "firing_count" not in module_df.columns:
            print(
                f"WARNING: 'firing_count' column not found for module {module}. Skipping plot."
            )
>>>>>>> 9fca7db9
            continue

        module_df = module_df.copy()
        # Filter out rows where f1_score is NaN to avoid errors in plotting
        module_df = module_df[module_df["f1_score"].notna()]
        if module_df.empty:
            continue

        module_df["firing_rate"] = module_df["firing_count"] / num_tokens
        fig = px.scatter(module_df, x="firing_rate", y="f1_score", log_x=True)
        fig.update_layout(
            xaxis_title="Firing rate", yaxis_title="F1 score", xaxis_range=[-5.4, 0]
        )
        fig.write_image(out_dir / f"{run_label}_{module}_firing_rates.pdf")


def import_plotly():
    """Import plotly with mitigiation for MathJax bug."""
    try:
        import plotly.express as px
        import plotly.io as pio
    except ImportError:
        raise ImportError(
            "Plotly is not installed.\n"
            "Please install it using `pip install plotly`, "
            "or install the `[visualize]` extra."
        )
    pio.kaleido.scope.mathjax = None
    return px


def compute_auc(df: pd.DataFrame) -> float | None:

    valid_df = df[df.probability.notna()]
    if valid_df.probability.nunique() <= 1:
        return None
    return roc_auc_score(valid_df.activating, valid_df.probability)


def plot_accuracy_hist(df: pd.DataFrame, out_dir: Path):
    out_dir.mkdir(exist_ok=True, parents=True)
    for label in df["score_type"].unique():
        # Filter out surprisal_intervention as 'accuracy' is not relevant for it
        if label == "surprisal_intervention":
            continue
        fig = px.histogram(
            df[df["score_type"] == label],
            x="accuracy",
            nbins=100,
            title=f"Accuracy distribution: {label}",
        )
        fig.write_image(out_dir / f"{label}_accuracy.pdf")


def plot_roc_curve(df: pd.DataFrame, out_dir: Path):

    valid_df = df[df.probability.notna()]
    if (
        valid_df.empty
        or valid_df.activating.nunique() <= 1
        or valid_df.probability.nunique() <= 1
    ):
        return

    fpr, tpr, _ = roc_curve(valid_df.activating, valid_df.probability)
    auc = roc_auc_score(valid_df.activating, valid_df.probability)
    fig = go.Figure(
        data=[
            go.Scatter(x=fpr, y=tpr, mode="lines", name=f"ROC (AUC={auc:.3f})"),
            go.Scatter(x=[0, 1], y=[0, 1], mode="lines", line=dict(dash="dash")),
        ]
    )
    fig.update_layout(
        title="ROC Curve",
        xaxis_title="FPR",
        yaxis_title="TPR",
    )
    out_dir.mkdir(exist_ok=True, parents=True)
    fig.write_image(out_dir / "roc_curve.pdf")


def compute_confusion(df: pd.DataFrame, threshold: float = 0.5) -> dict:
    df_valid = df[df["prediction"].notna()]
    if df_valid.empty:
        return dict(
            true_positives=0,
            true_negatives=0,
            false_positives=0,
            false_negatives=0,
            total_examples=0,
            total_positives=0,
            total_negatives=0,
            failed_count=len(df),
        )

    act = df_valid["activating"].astype(bool)
    total = len(df_valid)
    pos = act.sum()
    neg = total - pos
    tp = ((df_valid.prediction >= threshold) & act).sum()
    tn = ((df_valid.prediction < threshold) & ~act).sum()
    fp = ((df_valid.prediction >= threshold) & ~act).sum()
    fn = ((df_valid.prediction < threshold) & act).sum()

    return dict(
        true_positives=tp,
        true_negatives=tn,
        false_positives=fp,
        false_negatives=fn,
        total_examples=total,
        total_positives=pos,
        total_negatives=neg,
        failed_count=len(df) - len(df_valid),
    )


def compute_classification_metrics(conf: dict) -> dict:
    tp, tn, fp, fn = (
        conf["true_positives"],
        conf["true_negatives"],
        conf["false_positives"],
        conf["false_negatives"],
    )
    pos, neg = conf["total_positives"], conf["total_negatives"]

    balanced_accuracy = (
        (tp / pos if pos > 0 else 0) + (tn / neg if neg > 0 else 0)
    ) / 2
    precision = tp / (tp + fp) if tp + fp > 0 else 0
    recall = tp / pos if pos > 0 else 0
    f1 = (
        2 * (precision * recall) / (precision + recall) if precision + recall > 0 else 0
    )

    return dict(
        precision=precision,
        recall=recall,
        f1_score=f1,
        accuracy=balanced_accuracy,
        true_positive_rate=tp / pos if pos > 0 else 0,
        true_negative_rate=tn / neg if neg > 0 else 0,
        false_positive_rate=fp / neg if neg > 0 else 0,
        false_negative_rate=fn / pos if pos > 0 else 0,
    )


def load_data(scores_path: Path, modules: list[str]):
    """Load all on-disk data into a single DataFrame."""

    def parse_score_file(path: Path) -> pd.DataFrame:
        try:
            data = orjson.loads(path.read_bytes())
        except orjson.JSONDecodeError:
            print(f"Error decoding JSON from {path}. Skipping file.")
            return pd.DataFrame()

        if not isinstance(data, list):
<<<<<<< HEAD
            print(f"""Warning: Expected a list of results in {path}, but found {type(data)}. 
                    Skipping file.""")
=======
            print(
                f"Warning: Expected a list of results in {path}, but found {type(data)}. Skipping file."
            )
>>>>>>> 9fca7db9
            return pd.DataFrame()

        latent_idx = int(path.stem.split("latent")[-1])

        # Updated to extract all possible keys safely using .get()
        return pd.DataFrame(
            [
                {
                    "text": "".join(ex.get("str_tokens", [])),
                    "distance": ex.get("distance"),
                    "activating": ex.get("activating"),
                    "prediction": ex.get("prediction"),
                    "probability": ex.get("probability"),
                    "correct": ex.get("correct"),
                    "activations": ex.get("activations"),
                    "final_score": ex.get("final_score"),
                    "avg_kl_divergence": ex.get("avg_kl_divergence"),
                    "latent_idx": latent_idx,
                }
                for ex in data
            ]
        )

    counts_file = scores_path.parent / "log" / "hookpoint_firing_counts.pt"
    counts = torch.load(counts_file, weights_only=True) if counts_file.exists() else {}
    if not all(module in counts for module in modules):
        print("Missing firing counts for some modules, setting counts to None.")
        print(f"Missing modules: {[m for m in modules if m not in counts]}")
        counts = None

    latent_dfs = []
    for score_type_dir in scores_path.iterdir():
        if not score_type_dir.is_dir():
            continue
        for module in modules:
            for file in score_type_dir.glob(f"*{module}*"):
                latent_df = parse_score_file(file)
                if latent_df.empty:
                    continue
                latent_df["score_type"] = score_type_dir.name
                latent_df["module"] = module
                if counts:
                    latent_idx = latent_df["latent_idx"].iloc[0]
                    latent_df["firing_count"] = (
                        counts[module][latent_idx].item()
                        if module in counts and latent_idx in counts[module]
                        else None
                    )
                latent_dfs.append(latent_df)

    if not latent_dfs:
        return pd.DataFrame(), counts

    return pd.concat(latent_dfs, ignore_index=True), counts


def get_agg_metrics(
    latent_df: pd.DataFrame, counts: Optional[dict[str, torch.Tensor]]
) -> pd.DataFrame:
    processed_rows = []
    for score_type, group_df in latent_df.groupby("score_type"):
        # For surprisal_intervention, we don't compute classification metrics
        if score_type == "surprisal_intervention":
            continue

        conf = compute_confusion(group_df)
        class_m = compute_classification_metrics(conf)
        auc = compute_auc(group_df)
        f1_w = frequency_weighted_f1(group_df, counts) if counts else None

        row = {
            "score_type": score_type,
            **conf,
            **class_m,
            "auc": auc,
            "weighted_f1": f1_w,
        }
        processed_rows.append(row)

    return pd.DataFrame(processed_rows)


def add_latent_f1(latent_df: pd.DataFrame) -> pd.DataFrame:
    f1s = (
        latent_df.groupby(["module", "latent_idx"])
        .apply(
            lambda g: compute_classification_metrics(compute_confusion(g))["f1_score"]
        )
        .reset_index(name="f1_score")  # <- naive (un-weighted) F1
    )
    return latent_df.merge(f1s, on=["module", "latent_idx"])


def log_results(
    scores_path: Path, viz_path: Path, modules: list[str], scorer_names: list[str]
):
    import_plotly()

    latent_df, counts = load_data(scores_path, modules)
    if latent_df.empty:
        print("No data to analyze.")
        return

    latent_df = latent_df[latent_df["score_type"].isin(scorer_names)]

    # Separate the dataframes for different processing
    classification_df = latent_df[latent_df["score_type"] != "surprisal_intervention"]
    surprisal_df = latent_df[latent_df["score_type"] == "surprisal_intervention"]

    if not classification_df.empty:
        classification_df = add_latent_f1(classification_df)
        if counts:
            plot_firing_vs_f1(
                classification_df,
                num_tokens=10_000_000,
                out_dir=viz_path,
                run_label=scores_path.name,
            )
        plot_roc_curve(classification_df, viz_path)
        processed_df = get_agg_metrics(classification_df, counts)
        plot_accuracy_hist(processed_df, viz_path)

    if counts:
        dead = sum((counts[m] == 0).sum().item() for m in modules)
        print(f"Number of dead features: {dead}")

    for score_type in latent_df["score_type"].unique():

        if score_type == "surprisal_intervention":
            # Drop duplicates since score is per-latent, not per-example
            unique_latents = surprisal_df.drop_duplicates(
                subset=["module", "latent_idx"]
            )
            avg_score = unique_latents["final_score"].mean()
            avg_kl = unique_latents["avg_kl_divergence"].mean()

            print(f"\n--- {score_type.title()} Metrics ---")
            print(f"Average Normalized Score: {avg_score:.3f}")
            print(f"Average KL Divergence: {avg_kl:.3f}")

        else:
            if not classification_df.empty:
                score_type_summary = processed_df[
                    processed_df.score_type == score_type
                ].iloc[0]
                print(f"\n--- {score_type.title()} Metrics ---")
                print(f"Class-Balanced Accuracy: {score_type_summary['accuracy']:.3f}")
                print(f"F1 Score: {score_type_summary['f1_score']:.3f}")

<<<<<<< HEAD
                if counts and score_type_summary['weighted_f1'] is not None:
                    print(f"""Frequency-Weighted F1 Score: 
                            {score_type_summary['weighted_f1']:.3f}""")
                
=======
                if counts and score_type_summary["weighted_f1"] is not None:
                    print(
                        f"Frequency-Weighted F1 Score: {score_type_summary['weighted_f1']:.3f}"
                    )

>>>>>>> 9fca7db9
                print(f"Precision: {score_type_summary['precision']:.3f}")
                print(f"Recall: {score_type_summary['recall']:.3f}")

                if score_type_summary["auc"] is not None:
                    print(f"AUC: {score_type_summary['auc']:.3f}")
                else:
                    print("AUC not available.")<|MERGE_RESOLUTION|>--- conflicted
+++ resolved
@@ -15,16 +15,9 @@
     out_dir.mkdir(parents=True, exist_ok=True)
     for module, module_df in latent_df.groupby("module"):
 
-<<<<<<< HEAD
         if 'firing_count' not in module_df.columns:
-            print(f"""WARNING:'firing_count' column not found for module {module}. 
-                    Skipping plot.""")
-=======
-        if "firing_count" not in module_df.columns:
-            print(
-                f"WARNING: 'firing_count' column not found for module {module}. Skipping plot."
-            )
->>>>>>> 9fca7db9
+            print(f"WARNING: 'firing_count' column not found for module {module}. 
+                    Skipping plot.")
             continue
 
         module_df = module_df.copy()
@@ -182,14 +175,8 @@
             return pd.DataFrame()
 
         if not isinstance(data, list):
-<<<<<<< HEAD
             print(f"""Warning: Expected a list of results in {path}, but found {type(data)}. 
                     Skipping file.""")
-=======
-            print(
-                f"Warning: Expected a list of results in {path}, but found {type(data)}. Skipping file."
-            )
->>>>>>> 9fca7db9
             return pd.DataFrame()
 
         latent_idx = int(path.stem.split("latent")[-1])
@@ -339,18 +326,10 @@
                 print(f"Class-Balanced Accuracy: {score_type_summary['accuracy']:.3f}")
                 print(f"F1 Score: {score_type_summary['f1_score']:.3f}")
 
-<<<<<<< HEAD
                 if counts and score_type_summary['weighted_f1'] is not None:
                     print(f"""Frequency-Weighted F1 Score: 
                             {score_type_summary['weighted_f1']:.3f}""")
                 
-=======
-                if counts and score_type_summary["weighted_f1"] is not None:
-                    print(
-                        f"Frequency-Weighted F1 Score: {score_type_summary['weighted_f1']:.3f}"
-                    )
-
->>>>>>> 9fca7db9
                 print(f"Precision: {score_type_summary['precision']:.3f}")
                 print(f"Recall: {score_type_summary['recall']:.3f}")
 

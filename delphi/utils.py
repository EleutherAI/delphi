from typing import Any, TypeVar, cast

import datasets
import numpy as np
import torch
from datasets.table import table_iter
from torch import Tensor
from transformers import PreTrainedTokenizer, PreTrainedTokenizerFast


def load_tokenized_data(
    ctx_len: int,
    tokenizer: PreTrainedTokenizer | PreTrainedTokenizerFast,
    dataset_repo: str,
    dataset_split: str,
    dataset_name: str = "",
    column_name: str = "text",
    seed: int = 22,
    convert_to_tensor_chunk_size: int = 2**18,
):
    """
    Load a huggingface dataset, tokenize it, and shuffle.
    Using this function ensures we are using the same tokens everywhere.
    
    Args:
        ctx_len: The context length of the tokens.
        tokenizer: The tokenizer to use.
        dataset_repo: The repository of the dataset.
        dataset_split: The split of the dataset.
        dataset_name: The name of the dataset.
        column_name: The name of the column to tokenize.
        seed: The seed to use for shuffling the dataset.
        convert_to_tensor_chunk_size: The chunk size to use when converting the dataset from
        Huggingface's Table format to a tensor. Values around 2**17-2**18 seem to be the fastest.
    """
    from datasets import load_dataset
    from sparsify.data import chunk_and_tokenize

    data = load_dataset(dataset_repo, name=dataset_name, split=dataset_split)
    data = data.shuffle(seed)
    tokens_ds = chunk_and_tokenize(
        data,  # type: ignore
        tokenizer,
        max_seq_len=ctx_len,
        text_key=column_name,
    )

    tokens = tokens_ds["input_ids"]

    if isinstance(tokens, datasets.Column):
<<<<<<< HEAD
        tokens = torch.cat([
            torch.from_numpy(np.stack(table_chunk["input_ids"].to_numpy(), axis=0))
            for table_chunk in table_iter(tokens.source._data, convert_to_tensor_chunk_size)
        ])
=======
        chunk_size = 2**18
        tokens = torch.cat(
            [
                torch.from_numpy(np.stack(table_chunk["input_ids"].to_numpy(), axis=0))
                for table_chunk in table_iter(tokens.source._data, chunk_size)
            ]
        )
>>>>>>> c5a84998

    return tokens


T = TypeVar("T")


def assert_type(typ: type[T], obj: Any) -> T:
    """Assert that an object is of a given type at runtime and return it."""
    if not isinstance(obj, typ):
        raise TypeError(f"Expected {typ.__name__}, got {type(obj).__name__}")

    return cast(typ, obj)  # type: ignore


def to_int64_tensor(tensor: np.ndarray) -> Tensor:
    assert tensor.dtype in (
        np.uint16,
        np.int16,
        np.int32,
        np.uint32,
        np.int64,
        np.uint64,
    )
    if tensor.dtype in (np.uint64, np.int64):
        return torch.from_numpy(tensor).to(torch.int64)
    og_shape = tensor.shape
    if tensor.dtype in (np.uint16, np.int16):
        signed_np_dtype, signed_torch_dtype = np.int16, torch.int16
        multiplier = 4
    else:
        signed_np_dtype, signed_torch_dtype = np.int32, torch.int32
        multiplier = 2
    t = torch.tensor(tensor.ravel().view(signed_np_dtype))
    result = torch.zeros(t.shape[0] * multiplier, dtype=signed_torch_dtype)
    result[::multiplier] = t
    return result.view(torch.int64).view(og_shape)<|MERGE_RESOLUTION|>--- conflicted
+++ resolved
@@ -48,20 +48,12 @@
     tokens = tokens_ds["input_ids"]
 
     if isinstance(tokens, datasets.Column):
-<<<<<<< HEAD
-        tokens = torch.cat([
-            torch.from_numpy(np.stack(table_chunk["input_ids"].to_numpy(), axis=0))
-            for table_chunk in table_iter(tokens.source._data, convert_to_tensor_chunk_size)
-        ])
-=======
-        chunk_size = 2**18
         tokens = torch.cat(
             [
                 torch.from_numpy(np.stack(table_chunk["input_ids"].to_numpy(), axis=0))
-                for table_chunk in table_iter(tokens.source._data, chunk_size)
+                for table_chunk in table_iter(tokens.source._data, convert_to_tensor_chunk_size)
             ]
         )
->>>>>>> c5a84998
 
     return tokens
 

from flask import Flask, request, jsonify
import asyncio
import torch
import os
import pandas as pd
from functools import partial
from sentence_transformers import SentenceTransformer
from delphi.clients import OpenRouter
from sklearn.metrics import roc_auc_score


from delphi.explainers import DefaultExplainer
<<<<<<< HEAD
from delphi.features import FeatureRecord, Feature, Example
=======
from delphi.latents import LatentRecord, Latent, Example
>>>>>>> 4529afa5
from delphi.scorers import FuzzingScorer, DetectionScorer,EmbeddingScorer

app = Flask(__name__)

# Global variables
model = None
def calculate_balanced_accuracy(dataframe):
    tp = len(dataframe[(dataframe["ground_truth"]==True) & (dataframe["correct"]==True)])
    tn = len(dataframe[(dataframe["ground_truth"]==False) & (dataframe["correct"]==True)])
    fp = len(dataframe[(dataframe["ground_truth"]==False) & (dataframe["correct"]==False)])
    fn = len(dataframe[(dataframe["ground_truth"]==True) & (dataframe["correct"]==False)])
    if tp+fn == 0:
        recall = 0
    else:
        recall = tp/(tp+fn)
    if tn+fp == 0:
        balanced_accuracy = 0
    else:
        balanced_accuracy = (recall+tn/(tn+fp))/2
    return balanced_accuracy

def per_latent_scores_fuzz_detection(score_data):
    
    data = [d for d in score_data if d.prediction != -1]
    
    data_df = pd.DataFrame(data)
    
    balanced_accuracy = calculate_balanced_accuracy(data_df)
    return balanced_accuracy

def per_latent_scores_embedding(score_data):
    data_df = pd.DataFrame(score_data)
    data_df["ground_truth"] = data_df["distance"]>0
    print(data_df)
    auc_score = roc_auc_score(data_df["ground_truth"],data_df["similarity"])
    return auc_score

def initialize_globals():
    global model
    model = SentenceTransformer("dunzhang/stella_en_400M_v5", trust_remote_code=True).cuda()
    
# Initialize globals when the app starts
initialize_globals()

@app.route('/generate_explanation', methods=['POST'])
def generate_explanation():
    """
    Generate an explanation for a given set of activations. This endpoint expects
    a JSON object with the following fields:
    - activations: A list of dictionaries, each containing a 'tokens' key with a list of token strings and a 'values' key with a list of activation values.
    - api_key: The API key to use for the request.
    - model: The model to use for the request.

    We could potentially allow for more options, eg we have a threshold that is set "in stone", we don't do COT and always show activations.
    We don't currently support that, but we could allow for custom prompts as well.  
    """

    data = request.json
    
    if not data or 'activations' not in data:
        return jsonify({"error": "Missing required data"}), 400
    if 'api_key' not in data:
        return jsonify({"error": "Missing API key"}), 400
    if 'model' not in data:
        return jsonify({"error": "Missing model"}), 400
    try:
        latent = Latent(f"latent", 0)
        examples = []
        for activation in data['activations']:
            example = Example(activation['tokens'], torch.tensor(activation['values']))
            examples.append(example)
        latent_record = LatentRecord(latent)
        latent_record.train = examples
        
        client = OpenRouter(api_key=data['api_key'], model=data['model'])

        explainer = DefaultExplainer(client, tokenizer=None, threshold=0.6)
        result = explainer.call_sync(latent_record)  # Use call_sync instead of __call__

        return jsonify({"explanation": result.explanation}), 200

    except Exception as e:
        return jsonify({"error": str(e)}), 500

@app.route('/generate_score_fuzz_detection', methods=['POST'])
def generate_score_fuzz_detection():
    """
    Generate a score for a given set of activations and explanation. This endpoint expects
    a JSON object with the following fields:
    - activations: A list of dictionaries, each containing a 'tokens' key with a list of token strings and a 'values' key with a list of activation values.
    - explanation: The explanation to use for the score.
    - type: Whether to do detection or fuzzing.
    - api_key: The API key to use for the request.
    - model: The model to use for the request.

    We could potentially allow for more options, eg we hardcode showing 5 examples at a time.
    We don't currently support that, but we could allow for custom prompts as well.  
    OpenRouter doesn't support log_prob, so we can't use that.
    """

    data = request.json
    
    if not data or 'activations' not in data:
        return jsonify({"error": "Missing required data"}), 400
    if 'explanation' not in data:
        return jsonify({"error": "Missing explanation"}), 400
    if 'api_key' not in data:
        return jsonify({"error": "Missing API key"}), 400
    if 'model' not in data:
        return jsonify({"error": "Missing model"}), 400
    if 'type' not in data:
        return jsonify({"error": "Missing type"}), 400
    try:
        latent = Latent(f"latent", 0)
        activating_examples = []
        non_activating_examples = []
        for activation in data['activations']:
            example = Example(activation['tokens'], torch.tensor(activation['values']))
            if sum(activation['values']) > 0:
                activating_examples.append(example)
            else:
                non_activating_examples.append(example)
<<<<<<< HEAD
        feature_record = FeatureRecord(feature)
        feature_record.test = [activating_examples]
        feature_record.extra_examples = non_activating_examples
        feature_record.not_active = non_activating_examples
        feature_record.explanation = data['explanation']
=======
        latent_record = LatentRecord(latent)
        latent_record.test = [activating_examples]
        latent_record.extra_examples = non_activating_examples
        latent_record.not_active = non_activating_examples
        latent_record.explanation = data['explanation']
>>>>>>> 4529afa5
        
        client = OpenRouter(api_key=data['api_key'], model=data['model'])
        if data['type'] == 'fuzz':
            # We can't use log_prob as it's not supported by OpenRouter
            scorer = FuzzingScorer(client, tokenizer=None, n_examples_shown=5,verbose=False,log_prob=False)
        elif data['type'] == 'detection':
            # We can't use log_prob as it's not supported by OpenRouter
            scorer = DetectionScorer(client, tokenizer=None, n_examples_shown=5,verbose=False,log_prob=False)
        result = scorer.call_sync(latent_record)  # Use call_sync instead of __call__
        #print(result.score)
        score = per_latent_scores_fuzz_detection(result.score)
        return jsonify({"score": score,"breakdown": result.score}), 200

    except Exception as e:
        return jsonify({"error": str(e)}), 500

@app.route('/generate_score_embedding', methods=['POST'])
def generate_score_embedding():
    """
    Generate a score for a given set of activations and explanation. This endpoint expects
    a JSON object with the following fields:
    - activations: A list of dictionaries, each containing a 'tokens' key with a list of token strings and a 'values' key with a list of activation values.
    - explanation: The explanation to use for the score.
    """
    global model

    data = request.json
    
    if not data or 'activations' not in data:
        return jsonify({"error": "Missing required data"}), 400
    if 'explanation' not in data:
        return jsonify({"error": "Missing explanation"}), 400
    try:
        latent = Latent(f"latent", 0)
        activating_examples = []
        non_activating_examples = []
        for activation in data['activations']:
            example = Example(activation['tokens'], torch.tensor(activation['values']))
            if sum(activation['values']) > 0:
                activating_examples.append(example)
            else:
                non_activating_examples.append(example)
<<<<<<< HEAD
        feature_record = FeatureRecord(feature)
        feature_record.test = [activating_examples]
        feature_record.extra_examples = non_activating_examples
        feature_record.negative_examples = non_activating_examples
        feature_record.explanation = data['explanation']
=======
        latent_record = LatentRecord(latent)
        latent_record.test = [activating_examples]
        latent_record.extra_examples = non_activating_examples
        latent_record.negative_examples = non_activating_examples
        latent_record.explanation = data['explanation']
>>>>>>> 4529afa5
        scorer =  EmbeddingScorer(model)
        result = scorer.call_sync(latent_record)  # Use call_sync instead of __call__
        #print(result.score)
        score = per_latent_scores_embedding(result.score)
        return jsonify({"score": score,"breakdown": result.score}), 200

    except Exception as e:
        return jsonify({"error": str(e)}), 500



if __name__ == '__main__':
    app.run(debug=True)<|MERGE_RESOLUTION|>--- conflicted
+++ resolved
@@ -10,11 +10,7 @@
 
 
 from delphi.explainers import DefaultExplainer
-<<<<<<< HEAD
-from delphi.features import FeatureRecord, Feature, Example
-=======
 from delphi.latents import LatentRecord, Latent, Example
->>>>>>> 4529afa5
 from delphi.scorers import FuzzingScorer, DetectionScorer,EmbeddingScorer
 
 app = Flask(__name__)
@@ -137,19 +133,11 @@
                 activating_examples.append(example)
             else:
                 non_activating_examples.append(example)
-<<<<<<< HEAD
-        feature_record = FeatureRecord(feature)
-        feature_record.test = [activating_examples]
-        feature_record.extra_examples = non_activating_examples
-        feature_record.not_active = non_activating_examples
-        feature_record.explanation = data['explanation']
-=======
         latent_record = LatentRecord(latent)
         latent_record.test = [activating_examples]
         latent_record.extra_examples = non_activating_examples
         latent_record.not_active = non_activating_examples
         latent_record.explanation = data['explanation']
->>>>>>> 4529afa5
         
         client = OpenRouter(api_key=data['api_key'], model=data['model'])
         if data['type'] == 'fuzz':
@@ -192,19 +180,11 @@
                 activating_examples.append(example)
             else:
                 non_activating_examples.append(example)
-<<<<<<< HEAD
-        feature_record = FeatureRecord(feature)
-        feature_record.test = [activating_examples]
-        feature_record.extra_examples = non_activating_examples
-        feature_record.negative_examples = non_activating_examples
-        feature_record.explanation = data['explanation']
-=======
         latent_record = LatentRecord(latent)
         latent_record.test = [activating_examples]
         latent_record.extra_examples = non_activating_examples
         latent_record.negative_examples = non_activating_examples
         latent_record.explanation = data['explanation']
->>>>>>> 4529afa5
         scorer =  EmbeddingScorer(model)
         result = scorer.call_sync(latent_record)  # Use call_sync instead of __call__
         #print(result.score)

--- conflicted
+++ resolved
@@ -28,14 +28,11 @@
 ]
 
 [project.optional-dependencies]
-<<<<<<< HEAD
-dev = ["pytest", "pytest-beartype", "pytest-asyncio", "setuptools", "pre-commit"]
-=======
 dev = [
     "pytest",
     "pyright==1.1.378"
+    "pytest-beartype", "pytest-asyncio", "setuptools", "pre-commit"
 ]
->>>>>>> b2f6a74b
 visualize = [
     "kaleido==0.2.1",
     "plotly>=5.0.0rc2",

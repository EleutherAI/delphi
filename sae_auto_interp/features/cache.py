import torch
from typing import Tuple, List, Dict
from tqdm import tqdm
import psutil
from torchtyping import TensorType
import os
from collections import defaultdict
from ..utils import load_tokenized_data

class Buffer:
    """
    The Buffer class stores feature locations and activations for modules.
    """

    def __init__(
        self,
        filters: Dict[str, TensorType["indices"]] = None,
        minibatch_size: int = 64
    ):
        self.feature_locations = defaultdict(list)
        self.feature_activations = defaultdict(list)
        self.saved = False
        self.filters = filters
        self.minibatch_size = minibatch_size

    def add(
        self,
        latents: TensorType["batch", "sequence", "feature"],
        batch_number: int,
        module_path: str
    ):
        """
        Add the latents from a module to the buffer
        """
        feature_locations, feature_activations = \
            self.get_nonzeros(latents, module_path)
        feature_locations = feature_locations.cpu()
        feature_activations = feature_activations.cpu()

        feature_locations[:,0] += batch_number * self.minibatch_size
        self.feature_locations[module_path].append(feature_locations)
        self.feature_activations[module_path].append(feature_activations)
        
    def save(self):
        """
        Concatenate the feature locations and activations
        """

        if self.saved:
            return

        for module_path in self.feature_locations.keys():
            self.feature_locations[module_path] = \
                torch.cat(self.feature_locations[module_path], dim=0)
            
            self.feature_activations[module_path] = \
                torch.cat(self.feature_activations[module_path], dim=0)
        
        self.saved = True

    def get_nonzeros(self, latents, module_path):
        """
        Get the nonzero feature locations and activations
        """

        nonzero_feature_locations = torch.nonzero(latents.abs() > 1e-5)
        nonzero_feature_activations = latents[latents.abs() > 1e-5]

        # Return all nonzero features if no filter is provided
        if self.filters is None:
            return nonzero_feature_locations, nonzero_feature_activations
        
        # Return only the selected features if a filter is provided
        else:
            selected_features = self.filters[module_path]
            mask = torch.isin(
                nonzero_feature_locations[:, 2], 
                selected_features
            )

            return nonzero_feature_locations[mask], \
                nonzero_feature_activations[mask]
    

class FeatureCache:

    def __init__(
        self,
        model, 
        submodule_dict: Dict,
<<<<<<< HEAD
=======
        n_tokens: int = 5_000_000,
        seq_len: int = 64,
>>>>>>> 27a8d616
        minibatch_size: int = 64,
        filters: Dict[str, TensorType["indices"]] = None
    ):  
        self.model = model
        self.submodule_dict = submodule_dict
<<<<<<< HEAD
        # Get the weidth from the first submodule
        first_sae = list(submodule_dict.values())[0].ae

        self.width = first_sae.n_features
        print(f"Feature width: {self.width}")
=======
        self.n_tokens = n_tokens
        self.seq_len = seq_len
>>>>>>> 27a8d616
        self.minibatch_size = minibatch_size
        
        if filters is not None:
            self.filter_submodules(filters)
            self.buffer = Buffer(filters, minibatch_size=minibatch_size)

        else:
            self.buffer = Buffer(minibatch_size=minibatch_size)


    def check_memory(self, threshold=0.9):
        """
        Check memory usage to kick out of training before crash.
        """
        memory_usage = psutil.virtual_memory().percent / 100.0
        return memory_usage > threshold


    def load_token_batches(self,tokens, minibatch_size=20):
        
        max_batches = self.n_tokens // self.seq_len
        tokens = tokens[:max_batches]
        
        n_mini_batches = len(tokens) // minibatch_size

        token_batches = [
            tokens[minibatch_size * i : minibatch_size * (i + 1), :] 
            for i in range(n_mini_batches)
        ]

        return token_batches
    
    def filter_submodules(self, filters):
        filtered_submodules = {}
        for module_path in self.submodule_dict.keys():
            if module_path in filters:
                filtered_submodules[module_path] = self.submodule_dict[module_path]
        self.submodule_dict = filtered_submodules

    def run(self, tokens, n_tokens=10_000_000):
        self.n_tokens = n_tokens
        self.seq_len = tokens.shape[1]
        token_batches = self.load_token_batches(tokens,self.minibatch_size)

        total_tokens = 0
        total_batches = len(token_batches)
        tokens_per_batch = self.minibatch_size * self.seq_len

        with tqdm(total=total_batches, desc="Caching features") as pbar:
            
            for batch_number, batch in enumerate(token_batches):
                total_tokens += tokens_per_batch

                if self.check_memory(threshold=0.95):
                    print("Memory usage critical.")
                    raise MemoryError("Memory usage is critical. Exiting.")

                with torch.no_grad():
                    _buffer = {}

                    with self.model.trace(batch, scan=False, validate=False):
                        for module_path, submodule in self.submodule_dict.items():
                            _buffer[module_path] = submodule.ae.output.save()

                    for module_path, latents in _buffer.items():
                        self.buffer.add(
                            latents, 
                            batch_number, module_path
                        )

                    del _buffer
                    torch.cuda.empty_cache()

                # Update the progress bar
                pbar.update(1)
                pbar.set_postfix({'Total Tokens': f'{total_tokens:,}'})

        print(f"Total tokens processed: {total_tokens:,}") 
        self.buffer.save()

    def _generate_split_indices(self, width, n_splits):
        return torch.arange(0, width).chunk(n_splits)
    
    def save(self, save_dir):

        for module_path in self.buffer.feature_locations.keys():
            location_output_file = os.path.join(save_dir, f"{module_path}_locations.pt")
            activation_output_file = os.path.join(save_dir, f"{module_path}_activations.pt")

            torch.save(self.buffer.feature_locations[module_path], location_output_file)
            torch.save(self.buffer.feature_activations[module_path], activation_output_file)

    def save_splits(self, n_splits, module_path, save_dir):

        split_indices = self._generate_split_indices(n_splits)
        feature_locations = self.buffer.feature_locations[module_path]
        feature_activations = self.buffer.feature_activations[module_path]

        # Extract third elements
        third_elements = feature_locations[:, 2]

        for split_index, split in enumerate(split_indices):
            # Create mask for this split
            mask = torch.isin(third_elements, split)
            
            # Mask and save feature locations
            masked_locations = feature_locations[mask]
            location_output_file = os.path.join(save_dir, f"{module_path}_split_{split_index}_locations.pt")
            torch.save(masked_locations, location_output_file)

            # Mask and save feature activations
            masked_activations = feature_activations[mask]
            activation_output_file = os.path.join(save_dir, f"{module_path}_split_{split_index}_activations.pt")
            torch.save(masked_activations, activation_output_file)

    def save_selected_features(
        self, 
        feature_list, 
        module_path, 
        save_dir
    ):

        feature_locations = self.buffer.feature_locations[module_path]
        feature_activations = self.buffer.feature_activations[module_path]

        # Extract third elements
        third_elements = feature_locations[:, 2]

        # Create mask for this split
        mask = torch.isin(third_elements, feature_list)
        
        # Mask and save feature locations
        masked_locations = feature_locations[mask]
        masked_activations = feature_activations[mask]

        location_output_file = os.path.join(save_dir, f"{module_path}_locations.pt")
        activation_output_file = os.path.join(save_dir, f"{module_path}_activations.pt")

        torch.save(masked_locations, location_output_file)
        torch.save(masked_activations, activation_output_file)<|MERGE_RESOLUTION|>--- conflicted
+++ resolved
@@ -88,26 +88,16 @@
         self,
         model, 
         submodule_dict: Dict,
-<<<<<<< HEAD
-=======
-        n_tokens: int = 5_000_000,
-        seq_len: int = 64,
->>>>>>> 27a8d616
         minibatch_size: int = 64,
         filters: Dict[str, TensorType["indices"]] = None
     ):  
         self.model = model
         self.submodule_dict = submodule_dict
-<<<<<<< HEAD
         # Get the weidth from the first submodule
         first_sae = list(submodule_dict.values())[0].ae
 
         self.width = first_sae.n_features
         print(f"Feature width: {self.width}")
-=======
-        self.n_tokens = n_tokens
-        self.seq_len = seq_len
->>>>>>> 27a8d616
         self.minibatch_size = minibatch_size
         
         if filters is not None:
